--- conflicted
+++ resolved
@@ -11,11 +11,6 @@
 bind = "unix:/var/run/koku/gunicorn.sock"
 cpu_resources = int(os.environ.get("POD_CPU_LIMIT", multiprocessing.cpu_count()))
 workers = 1 if SOURCES else cpu_resources * 2 + 1
-<<<<<<< HEAD
-# threads = 10
-=======
-
->>>>>>> 3f640560
 timeout = int(os.environ.get("TIMEOUT", "90"))
 loglevel = os.environ.get("LOG_LEVEL", "INFO")
 graceful_timeout = int(os.environ.get("GRACEFUL_TIMEOUT", "180"))