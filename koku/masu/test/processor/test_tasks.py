#
# Copyright 2018 Red Hat, Inc.
#
# This program is free software: you can redistribute it and/or modify
# it under the terms of the GNU Affero General Public License as
# published by the Free Software Foundation, either version 3 of the
# License, or (at your option) any later version.
#
# This program is distributed in the hope that it will be useful,
# but WITHOUT ANY WARRANTY; without even the implied warranty of
# MERCHANTABILITY or FITNESS FOR A PARTICULAR PURPOSE.  See the
# GNU Affero General Public License for more details.
#
# You should have received a copy of the GNU Affero General Public License
# along with this program.  If not, see <https://www.gnu.org/licenses/>.
#
"""Test the download task."""
import json
import logging
import os
import shutil
import tempfile
from datetime import date
from datetime import timedelta
from decimal import Decimal
from unittest.mock import ANY
from unittest.mock import Mock
from unittest.mock import patch
from uuid import uuid4

import faker
from dateutil import relativedelta
from django.db.models import Max
from django.db.models import Min
from django.db.utils import IntegrityError
from tenant_schemas.utils import schema_context

import koku.celery as koku_celery
from api.models import Provider
from api.utils import DateHelper
from masu.config import Config
from masu.database import AWS_CUR_TABLE_MAP
from masu.database import OCP_REPORT_TABLE_MAP
from masu.database.aws_report_db_accessor import AWSReportDBAccessor
from masu.database.ocp_report_db_accessor import OCPReportDBAccessor
from masu.database.provider_db_accessor import ProviderDBAccessor
from masu.database.provider_status_accessor import ProviderStatusCode
from masu.database.report_manifest_db_accessor import ReportManifestDBAccessor
from masu.database.report_stats_db_accessor import ReportStatsDBAccessor
from masu.external.report_downloader import ReportDownloaderError
from masu.processor._tasks.download import _get_report_files
from masu.processor._tasks.process import _process_report_file
from masu.processor.expired_data_remover import ExpiredDataRemover
from masu.processor.report_processor import ReportProcessorError
from masu.processor.tasks import autovacuum_tune_schema
from masu.processor.tasks import convert_to_parquet
from masu.processor.tasks import get_report_files
from masu.processor.tasks import record_all_manifest_files
from masu.processor.tasks import refresh_materialized_views
from masu.processor.tasks import remove_expired_data
from masu.processor.tasks import remove_stale_tenants
from masu.processor.tasks import summarize_reports
from masu.processor.tasks import update_all_summary_tables
from masu.processor.tasks import update_cost_model_costs
from masu.processor.tasks import update_summary_tables
from masu.processor.tasks import vacuum_schema
from masu.test import MasuTestCase
from masu.test.database.helpers import ReportObjectCreator
from masu.test.external.downloader.aws import fake_arn
from reporting.models import AWS_MATERIALIZED_VIEWS
from reporting.models import AZURE_MATERIALIZED_VIEWS
from reporting.models import OCP_MATERIALIZED_VIEWS
from reporting_common.models import CostUsageReportStatus


class FakeDownloader(Mock):
    """Fake Downloader."""

    def download_report(self):
        """Get reports for fake downloader."""
        fake_file_list = [
            "/var/tmp/masu/my-report-name/aws/my-report-file.csv",
            "/var/tmp/masu/other-report-name/aws/other-report-file.csv",
        ]
        return fake_file_list


class GetReportFileTests(MasuTestCase):
    """Test Cases for the celery task."""

    fake = faker.Faker()

    @patch("masu.processor._tasks.download.ReportDownloader", return_value=FakeDownloader)
    def test_get_report(self, fake_downloader):
        """Test task."""
        account = fake_arn(service="iam", generate_account_id=True)
        report = _get_report_files(
            Mock(),
            customer_name=self.fake.word(),
            authentication=account,
            provider_type=Provider.PROVIDER_AWS,
            report_month=DateHelper().today,
            provider_uuid=self.aws_provider_uuid,
            billing_source=self.fake.word(),
            cache_key=self.fake.word(),
        )

        self.assertIsInstance(report, list)
        self.assertGreater(len(report), 0)

    @patch("masu.processor._tasks.download.ReportDownloader", return_value=FakeDownloader)
    def test_disk_status_logging(self, fake_downloader):
        """Test task for logging when temp directory exists."""
        logging.disable(logging.NOTSET)
        os.makedirs(Config.TMP_DIR, exist_ok=True)

        account = fake_arn(service="iam", generate_account_id=True)
        expected = "Available disk space"
        with self.assertLogs("masu.processor._tasks.download", level="INFO") as logger:
            _get_report_files(
                Mock(),
                customer_name=self.fake.word(),
                authentication=account,
                provider_type=Provider.PROVIDER_AWS,
                report_month=DateHelper().today,
                provider_uuid=self.aws_provider_uuid,
                billing_source=self.fake.word(),
                cache_key=self.fake.word(),
            )
            statement_found = False
            for log in logger.output:
                if expected in log:
                    statement_found = True
            self.assertTrue(statement_found)

        shutil.rmtree(Config.TMP_DIR, ignore_errors=True)

    @patch("masu.processor._tasks.download.ReportDownloader", return_value=FakeDownloader)
    def test_disk_status_logging_no_dir(self, fake_downloader):
        """Test task for logging when temp directory does not exist."""
        logging.disable(logging.NOTSET)

        Config.PVC_DIR = "/this/path/does/not/exist"

        account = fake_arn(service="iam", generate_account_id=True)
        expected = "Unable to find" + f" available disk space. {Config.PVC_DIR} does not exist"
        with self.assertLogs("masu.processor._tasks.download", level="INFO") as logger:
            _get_report_files(
                Mock(),
                customer_name=self.fake.word(),
                authentication=account,
                provider_type=Provider.PROVIDER_AWS,
                report_month=DateHelper().today,
                provider_uuid=self.aws_provider_uuid,
                billing_source=self.fake.word(),
                cache_key=self.fake.word(),
            )
            statement_found = False
            for log in logger.output:
                if expected in log:
                    statement_found = True
            self.assertTrue(statement_found)

    @patch("masu.processor._tasks.download.ReportDownloader._set_downloader", side_effect=Exception("only a test"))
    def test_get_report_exception(self, fake_downloader):
        """Test task."""
        account = fake_arn(service="iam", generate_account_id=True)

        with self.assertRaises(Exception):
            _get_report_files(
                Mock(),
                customer_name=self.fake.word(),
                authentication=account,
                provider_type=Provider.PROVIDER_AWS,
                report_month=DateHelper().today,
                provider_uuid=uuid4(),
                billing_source=self.fake.word(),
                cache_key=self.fake.word(),
            )

    @patch("masu.processor._tasks.download.ProviderStatus.set_error")
    @patch(
        "masu.processor._tasks.download.ReportDownloader._set_downloader",
        side_effect=ReportDownloaderError("only a test"),
    )
    def test_get_report_exception_update_status(self, fake_downloader, fake_status):
        """Test that status is updated when an exception is raised."""
        account = fake_arn(service="iam", generate_account_id=True)

        try:
            _get_report_files(
                Mock(),
                customer_name=self.fake.word(),
                authentication=account,
                provider_type=Provider.PROVIDER_AWS,
                report_month=DateHelper().today,
                provider_uuid=self.aws_provider_uuid,
                billing_source=self.fake.word(),
                cache_key=self.fake.word(),
            )
        except ReportDownloaderError:
            pass
        fake_status.assert_called()

    @patch("masu.processor._tasks.download.ProviderStatus.set_status")
    @patch("masu.processor._tasks.download.ReportDownloader", spec=True)
    def test_get_report_update_status(self, fake_downloader, fake_status):
        """Test that status is updated when downloading is complete."""
        account = fake_arn(service="iam", generate_account_id=True)

        _get_report_files(
            Mock(),
            customer_name=self.fake.word(),
            authentication=account,
            provider_type=Provider.PROVIDER_AWS,
            report_month=DateHelper().today,
            provider_uuid=self.aws_provider_uuid,
            billing_source=self.fake.word(),
            cache_key=self.fake.word(),
        )
        fake_status.assert_called_with(ProviderStatusCode.READY)


class ProcessReportFileTests(MasuTestCase):
    """Test Cases for the Orchestrator object."""

    @patch("masu.processor._tasks.process.ProviderDBAccessor")
    @patch("masu.processor._tasks.process.ReportProcessor")
    @patch("masu.processor._tasks.process.ReportStatsDBAccessor")
    @patch("masu.processor._tasks.process.ReportManifestDBAccessor")
    def test_process_file_initial_ingest(
        self, mock_manifest_accessor, mock_stats_accessor, mock_processor, mock_provider_accessor
    ):
        """Test the process_report_file functionality on initial ingest."""
        report_dir = tempfile.mkdtemp()
        path = "{}/{}".format(report_dir, "file1.csv")
        schema_name = self.schema
        provider = Provider.PROVIDER_AWS
        provider_uuid = self.aws_provider_uuid
        report_dict = {
            "file": path,
            "compression": "gzip",
            "start_date": str(DateHelper().today),
            "provider_uuid": provider_uuid,
        }

        mock_proc = mock_processor()
        mock_stats_acc = mock_stats_accessor().__enter__()
        mock_manifest_acc = mock_manifest_accessor().__enter__()
        mock_provider_acc = mock_provider_accessor().__enter__()
        mock_provider_acc.get_setup_complete.return_value = False

        _process_report_file(schema_name, provider, report_dict)

        mock_proc.process.assert_called()
        mock_proc.remove_processed_files.assert_not_called()
        mock_stats_acc.log_last_started_datetime.assert_called()
        mock_stats_acc.log_last_completed_datetime.assert_called()
        mock_manifest_acc.mark_manifest_as_updated.assert_called()
        mock_provider_acc.setup_complete.assert_called()
        shutil.rmtree(report_dir)

    @patch("masu.processor._tasks.process.ProviderDBAccessor")
    @patch("masu.processor._tasks.process.ReportProcessor")
    @patch("masu.processor._tasks.process.ReportStatsDBAccessor")
    @patch("masu.processor._tasks.process.ReportManifestDBAccessor")
    def test_process_file_non_initial_ingest(
        self, mock_manifest_accessor, mock_stats_accessor, mock_processor, mock_provider_accessor
    ):
        """Test the process_report_file functionality on non-initial ingest."""
        report_dir = tempfile.mkdtemp()
        path = "{}/{}".format(report_dir, "file1.csv")
        schema_name = self.schema
        provider = Provider.PROVIDER_AWS
        provider_uuid = self.aws_provider_uuid
        report_dict = {
            "file": path,
            "compression": "gzip",
            "start_date": str(DateHelper().today),
            "provider_uuid": provider_uuid,
        }

        mock_proc = mock_processor()
        mock_stats_acc = mock_stats_accessor().__enter__()
        mock_manifest_acc = mock_manifest_accessor().__enter__()
        mock_provider_acc = mock_provider_accessor().__enter__()
        mock_provider_acc.get_setup_complete.return_value = True

        _process_report_file(schema_name, provider, report_dict)

        mock_proc.process.assert_called()
        mock_proc.remove_processed_files.assert_called()
        mock_stats_acc.log_last_started_datetime.assert_called()
        mock_stats_acc.log_last_completed_datetime.assert_called()
        mock_manifest_acc.mark_manifest_as_updated.assert_called()
        mock_provider_acc.setup_complete.assert_called()
        shutil.rmtree(report_dir)

    @patch("masu.processor._tasks.process.ReportProcessor")
    @patch("masu.processor._tasks.process.ReportStatsDBAccessor")
    def test_process_file_exception(self, mock_stats_accessor, mock_processor):
        """Test the process_report_file functionality when exception is thrown."""
        report_dir = tempfile.mkdtemp()
        path = "{}/{}".format(report_dir, "file1.csv")
        schema_name = self.schema
        provider = Provider.PROVIDER_AWS
        provider_uuid = self.aws_provider_uuid
        report_dict = {
            "file": path,
            "compression": "gzip",
            "start_date": str(DateHelper().today),
            "provider_uuid": provider_uuid,
        }

        mock_processor.side_effect = ReportProcessorError("mock error")
        mock_stats_acc = mock_stats_accessor().__enter__()

        with self.assertRaises(ReportProcessorError):
            _process_report_file(schema_name, provider, report_dict)

        mock_stats_acc.log_last_started_datetime.assert_called()
        mock_stats_acc.log_last_completed_datetime.assert_not_called()
        shutil.rmtree(report_dir)

    @patch("masu.processor._tasks.process.ReportProcessor")
    @patch("masu.processor._tasks.process.ReportStatsDBAccessor")
    @patch("masu.database.report_manifest_db_accessor.ReportManifestDBAccessor")
    def test_process_file_missing_manifest(self, mock_manifest_accessor, mock_stats_accessor, mock_processor):
        """Test the process_report_file functionality when manifest is missing."""
        mock_manifest_accessor.get_manifest_by_id.return_value = None
        report_dir = tempfile.mkdtemp()
        path = "{}/{}".format(report_dir, "file1.csv")
        schema_name = self.schema
        provider = Provider.PROVIDER_AWS
        provider_uuid = self.aws_provider_uuid
        report_dict = {
            "file": path,
            "compression": "gzip",
            "start_date": str(DateHelper().today),
            "provider_uuid": provider_uuid,
        }

        mock_proc = mock_processor()
        mock_stats_acc = mock_stats_accessor().__enter__()
        mock_manifest_acc = mock_manifest_accessor().__enter__()

        _process_report_file(schema_name, provider, report_dict)

        mock_proc.process.assert_called()
        mock_stats_acc.log_last_started_datetime.assert_called()
        mock_stats_acc.log_last_completed_datetime.assert_called()
        mock_manifest_acc.mark_manifest_as_updated.assert_not_called()
        shutil.rmtree(report_dir)

    @patch("masu.processor.tasks.update_summary_tables")
    def test_summarize_reports_empty_list(self, mock_update_summary):
        """Test that the summarize_reports task is called when empty processing list is provided."""
        mock_update_summary.delay = Mock()

        summarize_reports([])
        mock_update_summary.delay.assert_not_called()

    @patch("masu.processor.tasks.update_summary_tables")
    def test_summarize_reports_processing_list(self, mock_update_summary):
        """Test that the summarize_reports task is called when a processing list is provided."""
        mock_update_summary.delay = Mock()

        report_meta = {}
        report_meta["start_date"] = str(DateHelper().today)
        report_meta["schema_name"] = self.schema
        report_meta["provider_type"] = Provider.PROVIDER_OCP
        report_meta["provider_uuid"] = self.ocp_test_provider_uuid
        report_meta["manifest_id"] = 1
        reports_to_summarize = [report_meta]

        summarize_reports(reports_to_summarize)
        mock_update_summary.delay.assert_called()

    @patch("masu.processor.tasks._process_report_file")
    @patch("masu.processor.tasks._get_report_files")
    def test_process_report_files_with_transaction_atomic_error(self, mock_files, mock_processor):
        """Test than an exception rolls back the atomic transaction."""
        path = "{}/{}".format("test", "file1.csv")
        mock_files.return_value = [{"file": path, "compression": "GZIP"}]
        schema_name = self.schema
        provider = Provider.PROVIDER_AWS
        provider_uuid = self.aws_provider_uuid
        report_month = DateHelper().today
        manifest_dict = {
            "assembly_id": "12345",
            "billing_period_start_datetime": report_month,
            "num_total_files": 1,
            "provider_uuid": self.aws_provider_uuid,
            "task": "170653c0-3e66-4b7e-a764-336496d7ca5a",
        }
        with ReportManifestDBAccessor() as manifest_accessor:
            manifest = manifest_accessor.add(**manifest_dict)
            manifest.save()
            manifest_id = manifest.id
            initial_update_time = manifest.manifest_updated_datetime

        with ReportStatsDBAccessor("file1.csv", manifest_id) as stats_accessor:
            stats_accessor.get_last_completed_datetime

        with ReportStatsDBAccessor(path, manifest_id) as report_file_accessor:
            report_file_accessor.get_last_started_datetime()

        mock_processor.side_effect = Exception

        with self.assertRaises(Exception):
            customer_name = "Fake Customer"
            authentication = "auth"
            billing_source = "bill"
            provider_type = provider
            get_report_files(
                customer_name=customer_name,
                authentication=authentication,
                billing_source=billing_source,
                provider_type=provider_type,
                schema_name=schema_name,
                provider_uuid=provider_uuid,
                report_month=report_month,
            )

        with ReportStatsDBAccessor(path, manifest_id) as report_file_accessor:
            self.assertIsNone(report_file_accessor.get_last_completed_datetime())

        with ReportManifestDBAccessor() as manifest_accessor:
            manifest = manifest_accessor.get_manifest_by_id(manifest_id)
            self.assertEqual(manifest_accessor.number_of_files_processed(manifest_id), 0)
            self.assertEqual(manifest.manifest_updated_datetime, initial_update_time)

        with ProviderDBAccessor(provider_uuid=provider_uuid) as provider_accessor:
            self.assertFalse(provider_accessor.get_setup_complete())


class TestProcessorTasks(MasuTestCase):
    """Test cases for Processor Celery tasks."""

    @classmethod
    def setUpClass(cls):
        """Set up the class."""
        super().setUpClass()
        cls.fake = faker.Faker()
        # cls.fake_reports = [
        #     {"file": cls.fake.word(), "compression": "GZIP"},
        #     {"file": cls.fake.word(), "compression": "PLAIN"},
        # ]

        # cls.fake_account = fake_arn(service="iam", generate_account_id=True)
        cls.fake_uuid = "d4703b6e-cd1f-4253-bfd4-32bdeaf24f97"
        cls.today = DateHelper().today
        cls.yesterday = cls.today - timedelta(days=1)

    def setUp(self):
        """Set up shared test variables."""
        super().setUp()

        self.get_report_args = {
            "customer_name": self.schema,
            "authentication": self.aws_provider.authentication.provider_resource_name,
            "provider_type": Provider.PROVIDER_AWS_LOCAL,
            "schema_name": self.schema,
            "billing_source": self.aws_provider.billing_source.bucket,
            "provider_uuid": self.aws_provider_uuid,
            "report_month": DateHelper().today.date(),
        }

    @patch("masu.processor.tasks.ReportStatsDBAccessor.get_last_completed_datetime")
    @patch("masu.processor.tasks.ReportStatsDBAccessor.get_last_started_datetime")
    @patch("masu.processor.tasks._get_report_files")
    @patch("masu.processor.tasks._process_report_file", side_effect=ReportProcessorError("Mocked Error!"))
    def test_get_report_exception(self, mock_process_files, mock_get_files, mock_started, mock_completed):
        """Test raising processor exception is handled."""
        mock_get_files.return_value = [
            {"file": self.fake.word(), "compression": "GZIP"},
            {"file": self.fake.word(), "compression": "PLAIN"},
        ]
        mock_started.return_value = None

        # Check that exception is raised
        with self.assertRaises(ReportProcessorError):
            # Check that the exception logs an ERROR
            with self.assertLogs("masu.processor.tasks.get_report_files", level="ERROR"):
                get_report_files(**self.get_report_args)

    @patch("masu.processor.tasks.ReportStatsDBAccessor.get_last_completed_datetime")
    @patch("masu.processor.tasks.ReportStatsDBAccessor.get_last_started_datetime")
    def test_get_report_files_timestamps_aligned(self, mock_started, mock_completed):
        """Test to return reports only when they have not been processed."""
        mock_started.return_value = self.yesterday
        mock_completed.return_value = self.today

        reports = get_report_files(**self.get_report_args)
        self.assertEqual(reports, [])

    @patch("masu.processor.tasks.ReportStatsDBAccessor.get_last_completed_datetime")
    @patch("masu.processor.tasks.ReportStatsDBAccessor.get_last_started_datetime")
    def test_get_report_files_timestamps_misaligned(self, mock_started, mock_completed):
        """Test to return reports with misaligned timestamps."""
        mock_started.return_value = self.today
        mock_completed.return_value = self.yesterday

        reports = get_report_files(**self.get_report_args)
        self.assertEqual(reports, [])

    @patch("masu.processor.tasks.ReportStatsDBAccessor.get_last_completed_datetime")
    @patch("masu.processor.tasks.ReportStatsDBAccessor.get_last_started_datetime")
    @patch("masu.processor.tasks._process_report_file")
    def test_get_report_files_timestamps_empty_start(self, mock_process_files, mock_started, mock_completed):
        """Test that the chained task is called when no start time is set."""
        mock_process_files.apply_async = Mock()

        mock_started.return_value = None
        mock_completed.return_value = self.today
        reports = get_report_files(**self.get_report_args)
        self.assertIsNotNone(reports)

    @patch("masu.processor.tasks.ReportStatsDBAccessor.get_last_completed_datetime")
    @patch("masu.processor.tasks.ReportStatsDBAccessor.get_last_started_datetime")
    @patch("masu.external.date_accessor.DateAccessor.today")
    def test_get_report_files_timestamps_empty_end(self, mock_date, mock_started, mock_completed):
        """Chained task is not called when no end time is set since processing is in progress."""
        mock_started.return_value = self.today

        # Make sure today() is only an hour from get_last_started_datetime (within 2 hr timeout)
        mock_date.return_value = self.today + timedelta(hours=1)

        mock_completed.return_value = None
        reports = get_report_files(**self.get_report_args)
        self.assertEqual(reports, [])

    @patch("masu.processor.tasks.ReportStatsDBAccessor.get_last_completed_datetime")
    @patch("masu.processor.tasks.ReportStatsDBAccessor.get_last_started_datetime")
    @patch("masu.processor.tasks._process_report_file")
    @patch("masu.external.date_accessor.DateAccessor.today_with_timezone")
    def test_get_report_files_timestamps_empty_end_timeout(
        self, mock_date, mock_process_files, mock_started, mock_completed
    ):
        """Chained task is called when no end time is set since processing has exceeded the timeout."""
        mock_process_files.apply_async = Mock()

        mock_started.return_value = self.today
        mock_completed.return_value = None

        mock_date.return_value = self.today + timedelta(hours=3)
        reports = get_report_files(**self.get_report_args)
        self.assertIsNotNone(reports)

    @patch("masu.processor.tasks.ReportStatsDBAccessor.get_last_completed_datetime")
    @patch("masu.processor.tasks.ReportStatsDBAccessor.get_last_started_datetime")
    @patch("masu.processor.tasks._process_report_file")
    @patch("masu.external.date_accessor.DateAccessor.today_with_timezone")
    def test_get_report_files_timestamps_empty_end_no_timeout(
        self, mock_date, mock_process_files, mock_started, mock_completed
    ):
        """
        Chained task is not called when no end time is set.

        Since processing is in progress but completion timeout has not been reached.
        """
        mock_started.return_value = self.today
        mock_completed.return_value = None

        mock_date.return_value = self.today + timedelta(hours=1)

        reports = get_report_files(**self.get_report_args)
        self.assertIsNotNone(reports)

    @patch("masu.processor.tasks.ReportStatsDBAccessor.get_last_completed_datetime")
    @patch("masu.processor.tasks.ReportStatsDBAccessor.get_last_started_datetime")
    @patch("masu.processor.tasks._process_report_file")
    def test_get_report_files_timestamps_empty_both(self, mock_process_file, mock_started, mock_completed):
        """Test that the chained task is called when no timestamps are set."""
        mock_process_file.return_value = None

        mock_started.return_value = None
        mock_completed.return_value = None
        reports = get_report_files(**self.get_report_args)
        self.assertIsNotNone(reports)

    def test_convert_to_parquet(self):
        """Test the convert_to_parquet task."""
        logging.disable(logging.NOTSET)
        expected_logs = [
            "missing required argument: request_id",
            "missing required argument: account",
            "missing required argument: provider_uuid",
        ]
        with self.assertLogs("masu.processor.tasks", level="INFO") as logger:
            with patch("masu.processor.tasks.settings", ENABLE_S3_ARCHIVING=True):
                convert_to_parquet(None, None, None, None, "start_date", "manifest_id", [])
                for expected in expected_logs:
                    self.assertIn(expected, " ".join(logger.output))

        expected = "Skipping convert_to_parquet. S3 archiving feature is disabled."
        with self.assertLogs("masu.processor.tasks", level="INFO") as logger:
            convert_to_parquet("request_id", "account", "provider_uuid", "provider_type", "start_date", "manifest_id")
            self.assertIn(expected, " ".join(logger.output))

        expected = "S3 archiving feature is enabled, but no start_date was given for processing."
        with patch("masu.processor.tasks.settings", ENABLE_S3_ARCHIVING=True):
            with self.assertLogs("masu.processor.tasks", level="INFO") as logger:
                convert_to_parquet("request_id", "account", "provider_uuid", "provider_type", None, "manifest_id")
                self.assertIn(expected, " ".join(logger.output))

        expected = "S3 archiving feature is enabled, but the start_date was not a valid date string ISO 8601 format."
        with patch("masu.processor.tasks.settings", ENABLE_S3_ARCHIVING=True):
            with self.assertLogs("masu.processor.tasks", level="INFO") as logger:
                convert_to_parquet(
                    "request_id", "account", "provider_uuid", "provider_type", "bad_date", "manifest_id"
                )
                self.assertIn(expected, " ".join(logger.output))

        expected = "S3 archiving feature is enabled, but no files to process."
        with patch("masu.processor.tasks.settings", ENABLE_S3_ARCHIVING=True):
            with patch("masu.processor.tasks.get_path_prefix"):
                with patch("masu.processor.tasks.get_file_keys_from_s3_with_manifest_id", return_value=[]):
                    with self.assertLogs("masu.processor.tasks", level="INFO") as logger:
                        convert_to_parquet(
                            "request_id",
                            "account",
                            "provider_uuid",
                            "provider_type",
                            "2020-01-01T12:00:00",
                            "manifest_id",
                        )
                        self.assertIn(expected, " ".join(logger.output))

        with patch("masu.processor.tasks.settings", ENABLE_S3_ARCHIVING=True):
            with patch("masu.processor.tasks.get_path_prefix"):
                with patch("masu.processor.tasks.get_file_keys_from_s3_with_manifest_id", return_value=["cur.csv.gz"]):
                    with patch("masu.processor.tasks.remove_files_not_in_set_from_s3_bucket"):
                        with patch("masu.processor.tasks.convert_csv_to_parquet"):
                            convert_to_parquet(
                                "request_id", "account", "provider_uuid", "AWS", "2020-01-01T12:00:00", "manifest_id"
                            )

        expected = "Failed to convert the following files to parquet"
        with patch("masu.processor.tasks.settings", ENABLE_S3_ARCHIVING=True):
            with patch("masu.processor.tasks.get_path_prefix"):
                with patch(
                    "masu.processor.tasks.get_file_keys_from_s3_with_manifest_id", return_value=["cost_export.csv"]
                ):
                    with patch("masu.processor.tasks.convert_csv_to_parquet", return_value=False):
                        with self.assertLogs("masu.processor.tasks", level="INFO") as logger:
                            convert_to_parquet(
                                "request_id",
                                "account",
                                "provider_uuid",
                                "provider_type",
                                "2020-01-01T12:00:00",
                                "manifest_id",
                            )
                            self.assertIn(expected, " ".join(logger.output))

        with patch("masu.processor.tasks.settings", ENABLE_S3_ARCHIVING=True):
            with patch("masu.processor.tasks.get_path_prefix"):
                with patch(
                    "masu.processor.tasks.get_file_keys_from_s3_with_manifest_id", return_value=["storage_usage.csv"]
                ):
                    with patch("masu.processor.tasks.convert_csv_to_parquet"):
                        convert_to_parquet(
                            "request_id", "account", "provider_uuid", "OCP", "2020-01-01T12:00:00", "manifest_id"
                        )


class TestRemoveExpiredDataTasks(MasuTestCase):
    """Test cases for Processor Celery tasks."""

    @patch.object(ExpiredDataRemover, "remove")
    @patch("masu.processor.tasks.refresh_materialized_views.delay")
    def test_remove_expired_data(self, fake_view, fake_remover):
        """Test task."""
        expected_results = [{"account_payer_id": "999999999", "billing_period_start": "2018-06-24 15:47:33.052509"}]
        fake_remover.return_value = expected_results

        expected = "INFO:masu.processor._tasks.remove_expired:Expired Data:\n {}"

        # disable logging override set in masu/__init__.py
        logging.disable(logging.NOTSET)
        with self.assertLogs("masu.processor._tasks.remove_expired") as logger:
            remove_expired_data(schema_name=self.schema, provider=Provider.PROVIDER_AWS, simulate=True)
            self.assertIn(expected.format(str(expected_results)), logger.output)

    @patch.object(ExpiredDataRemover, "remove")
    @patch("masu.processor.tasks.refresh_materialized_views.delay")
    def test_remove_expired_line_items_only(self, fake_view, fake_remover):
        """Test task."""
        expected_results = [{"account_payer_id": "999999999", "billing_period_start": "2018-06-24 15:47:33.052509"}]
        fake_remover.return_value = expected_results

        expected = "INFO:masu.processor._tasks.remove_expired:Expired Data:\n {}"

        # disable logging override set in masu/__init__.py
        logging.disable(logging.NOTSET)
        with self.assertLogs("masu.processor._tasks.remove_expired") as logger:
            remove_expired_data(
                schema_name=self.schema, provider=Provider.PROVIDER_AWS, simulate=True, line_items_only=True
            )
            self.assertIn(expected.format(str(expected_results)), logger.output)


class TestUpdateSummaryTablesTask(MasuTestCase):
    """Test cases for Processor summary table Celery tasks."""

    @classmethod
    def setUpClass(cls):
        """Set up for the class."""
        super().setUpClass()
        cls.aws_tables = list(AWS_CUR_TABLE_MAP.values())
        cls.ocp_tables = list(OCP_REPORT_TABLE_MAP.values())
        cls.all_tables = list(AWS_CUR_TABLE_MAP.values()) + list(OCP_REPORT_TABLE_MAP.values())

        cls.creator = ReportObjectCreator(cls.schema)

    def setUp(self):
        """Set up each test."""
        super().setUp()
        self.aws_accessor = AWSReportDBAccessor(schema=self.schema)
        self.ocp_accessor = OCPReportDBAccessor(schema=self.schema)

        # Populate some line item data so that the summary tables
        # have something to pull from
        self.start_date = DateHelper().today.replace(day=1)

    @patch("masu.processor.tasks.chain")
    @patch("masu.processor.tasks.refresh_materialized_views")
    @patch("masu.processor.tasks.update_cost_model_costs")
    def test_update_summary_tables_aws(self, mock_charge_info, mock_views, mock_chain):
        """Test that the summary table task runs."""
        provider = Provider.PROVIDER_AWS
        provider_aws_uuid = self.aws_provider_uuid

        daily_table_name = AWS_CUR_TABLE_MAP["line_item_daily"]
        summary_table_name = AWS_CUR_TABLE_MAP["line_item_daily_summary"]
        start_date = self.start_date.replace(day=1) + relativedelta.relativedelta(months=-1)

        with schema_context(self.schema):
            daily_query = self.aws_accessor._get_db_obj_query(daily_table_name)
            summary_query = self.aws_accessor._get_db_obj_query(summary_table_name)
            daily_query.delete()
            summary_query.delete()

            initial_daily_count = daily_query.count()
            initial_summary_count = summary_query.count()

        self.assertEqual(initial_daily_count, 0)
        self.assertEqual(initial_summary_count, 0)

        update_summary_tables(self.schema, provider, provider_aws_uuid, start_date)

        with schema_context(self.schema):
            self.assertNotEqual(daily_query.count(), initial_daily_count)
            self.assertNotEqual(summary_query.count(), initial_summary_count)

        mock_chain.return_value.apply_async.assert_called()

    @patch("masu.processor.tasks.chain")
    def test_update_summary_tables_aws_end_date(self, mock_charge_info):
        """Test that the summary table task respects a date range."""
        provider = Provider.PROVIDER_AWS_LOCAL
        provider_aws_uuid = self.aws_provider_uuid
        ce_table_name = AWS_CUR_TABLE_MAP["cost_entry"]
        daily_table_name = AWS_CUR_TABLE_MAP["line_item_daily"]
        summary_table_name = AWS_CUR_TABLE_MAP["line_item_daily_summary"]

        start_date = DateHelper().last_month_start

        end_date = DateHelper().last_month_end

        daily_table = getattr(self.aws_accessor.report_schema, daily_table_name)
        summary_table = getattr(self.aws_accessor.report_schema, summary_table_name)
        ce_table = getattr(self.aws_accessor.report_schema, ce_table_name)
        with schema_context(self.schema):
            daily_table.objects.all().delete()
            summary_table.objects.all().delete()
            ce_start_date = ce_table.objects.filter(interval_start__gte=start_date.date()).aggregate(
                Min("interval_start")
            )["interval_start__min"]
            ce_end_date = ce_table.objects.filter(interval_start__lte=end_date.date()).aggregate(
                Max("interval_start")
            )["interval_start__max"]

        # The summary tables will only include dates where there is data
        expected_start_date = max(start_date, ce_start_date)
        expected_start_date = expected_start_date.replace(hour=0, minute=0, second=0, microsecond=0)
        expected_end_date = min(end_date, ce_end_date)
        expected_end_date = expected_end_date.replace(hour=0, minute=0, second=0, microsecond=0)

        update_summary_tables(self.schema, provider, provider_aws_uuid, start_date, end_date)

        with schema_context(self.schema):
            daily_entry = daily_table.objects.all().aggregate(Min("usage_start"), Max("usage_end"))
            result_start_date = daily_entry["usage_start__min"]
            result_end_date = daily_entry["usage_end__max"]

        self.assertEqual(result_start_date, expected_start_date.date())
        self.assertEqual(result_end_date, expected_end_date.date())

        with schema_context(self.schema):
            summary_entry = summary_table.objects.all().aggregate(Min("usage_start"), Max("usage_end"))
            result_start_date = summary_entry["usage_start__min"]
            result_end_date = summary_entry["usage_end__max"]

        self.assertEqual(result_start_date, expected_start_date.date())
        self.assertEqual(result_end_date, expected_end_date.date())

    @patch("masu.processor.tasks.CostModelDBAccessor")
    @patch("masu.processor.tasks.chain")
    @patch("masu.processor.tasks.refresh_materialized_views")
    @patch("masu.processor.tasks.update_cost_model_costs")
    @patch("masu.processor.ocp.ocp_cost_model_cost_updater.CostModelDBAccessor")
    def test_update_summary_tables_ocp(
        self, mock_cost_model, mock_charge_info, mock_view, mock_chain, mock_task_cost_model
    ):
        """Test that the summary table task runs."""
        infrastructure_rates = {
            "cpu_core_usage_per_hour": 1.5,
            "memory_gb_usage_per_hour": 2.5,
            "storage_gb_usage_per_month": 0.5,
        }
        markup = {}

        mock_cost_model.return_value.__enter__.return_value.infrastructure_rates = infrastructure_rates
        mock_cost_model.return_value.__enter__.return_value.supplementary_rates = {}
        mock_cost_model.return_value.__enter__.return_value.markup = markup
        # We need to bypass the None check for cost model in update_cost_model_costs
        mock_task_cost_model.return_value.__enter__.return_value.cost_model = {}

        provider = Provider.PROVIDER_OCP
        provider_ocp_uuid = self.ocp_test_provider_uuid

        daily_table_name = OCP_REPORT_TABLE_MAP["line_item_daily"]
        start_date = DateHelper().last_month_start
        end_date = DateHelper().last_month_end

        with schema_context(self.schema):
            daily_query = self.ocp_accessor._get_db_obj_query(daily_table_name)
            daily_query.delete()

            initial_daily_count = daily_query.count()

        self.assertEqual(initial_daily_count, 0)
        update_summary_tables(self.schema, provider, provider_ocp_uuid, start_date, end_date)

        with schema_context(self.schema):
            self.assertNotEqual(daily_query.count(), initial_daily_count)

        update_cost_model_costs(
            schema_name=self.schema, provider_uuid=provider_ocp_uuid, start_date=start_date, end_date=end_date
        )

        table_name = OCP_REPORT_TABLE_MAP["line_item_daily_summary"]
        with ProviderDBAccessor(provider_ocp_uuid) as provider_accessor:
            provider_obj = provider_accessor.get_provider()

        usage_period_qry = self.ocp_accessor.get_usage_period_query_by_provider(provider_obj.uuid)
        with schema_context(self.schema):
            cluster_id = usage_period_qry.first().cluster_id

            items = self.ocp_accessor._get_db_obj_query(table_name).filter(
                usage_start__gte=start_date, usage_start__lte=end_date, cluster_id=cluster_id, data_source="Pod"
            )
            for item in items:
                self.assertNotEqual(item.infrastructure_usage_cost.get("cpu"), 0)
                self.assertNotEqual(item.infrastructure_usage_cost.get("memory"), 0)

            storage_daily_name = OCP_REPORT_TABLE_MAP["storage_line_item_daily"]

            items = self.ocp_accessor._get_db_obj_query(storage_daily_name).filter(cluster_id=cluster_id)
            for item in items:
                self.assertIsNotNone(item.volume_request_storage_byte_seconds)
                self.assertIsNotNone(item.persistentvolumeclaim_usage_byte_seconds)

            storage_summary_name = OCP_REPORT_TABLE_MAP["line_item_daily_summary"]
            items = self.ocp_accessor._get_db_obj_query(storage_summary_name).filter(
                cluster_id=cluster_id, data_source="Storage"
            )
            for item in items:
                self.assertIsNotNone(item.volume_request_storage_gigabyte_months)
                self.assertIsNotNone(item.persistentvolumeclaim_usage_gigabyte_months)

        mock_chain.return_value.apply_async.assert_called()

    @patch("masu.processor.tasks.chain")
    @patch("masu.database.cost_model_db_accessor.CostModelDBAccessor.get_memory_gb_usage_per_hour_rates")
    @patch("masu.database.cost_model_db_accessor.CostModelDBAccessor.get_cpu_core_usage_per_hour_rates")
    def test_update_summary_tables_ocp_end_date(self, mock_cpu_rate, mock_mem_rate, mock_charge_info):
        """Test that the summary table task respects a date range."""
        mock_cpu_rate.return_value = 1.5
        mock_mem_rate.return_value = 2.5
        provider = Provider.PROVIDER_OCP
        provider_ocp_uuid = self.ocp_test_provider_uuid
        ce_table_name = OCP_REPORT_TABLE_MAP["report"]
        daily_table_name = OCP_REPORT_TABLE_MAP["line_item_daily"]

        start_date = DateHelper().last_month_start
        end_date = DateHelper().last_month_end
        daily_table = getattr(self.ocp_accessor.report_schema, daily_table_name)
        ce_table = getattr(self.ocp_accessor.report_schema, ce_table_name)

        with schema_context(self.schema):
            daily_table.objects.all().delete()
            ce_start_date = ce_table.objects.filter(interval_start__gte=start_date.date()).aggregate(
                Min("interval_start")
            )["interval_start__min"]

            ce_end_date = ce_table.objects.filter(interval_start__lte=end_date.date()).aggregate(
                Max("interval_start")
            )["interval_start__max"]

        # The summary tables will only include dates where there is data
        expected_start_date = max(start_date, ce_start_date)
        expected_end_date = min(end_date, ce_end_date)

        update_summary_tables(self.schema, provider, provider_ocp_uuid, start_date, end_date)
        with schema_context(self.schema):
            daily_entry = daily_table.objects.all().aggregate(Min("usage_start"), Max("usage_end"))
            result_start_date = daily_entry["usage_start__min"]
            result_end_date = daily_entry["usage_end__max"]

        self.assertEqual(result_start_date, expected_start_date.date())
        self.assertEqual(result_end_date, expected_end_date.date())

    @patch("masu.processor.tasks.chain")
    @patch("masu.processor.tasks.CostModelDBAccessor")
    def test_update_summary_tables_remove_expired_data(self, mock_accessor, mock_chain):
        provider = Provider.PROVIDER_AWS
        provider_aws_uuid = self.aws_provider_uuid
        start_date = DateHelper().last_month_start - relativedelta.relativedelta(months=1)
        end_date = DateHelper().today
        expected_start_date = start_date.strftime("%Y-%m-%d")
        expected_end_date = end_date.strftime("%Y-%m-%d")
        manifest_id = 1

        update_summary_tables(self.schema, provider, provider_aws_uuid, start_date, end_date, manifest_id)
        mock_chain.assert_called_once_with(
            update_cost_model_costs.s(self.schema, provider_aws_uuid, expected_start_date, expected_end_date)
            | refresh_materialized_views.si(self.schema, provider, manifest_id)
            | remove_expired_data.si(self.schema, provider, False, provider_aws_uuid, True)
        )

    @patch("masu.processor.tasks.update_summary_tables")
    def test_get_report_data_for_all_providers(self, mock_update):
        """Test GET report_data endpoint with provider_uuid=*."""
        start_date = date.today()
        update_all_summary_tables(start_date)

        mock_update.delay.assert_called_with(ANY, ANY, ANY, str(start_date), ANY)

    def test_refresh_materialized_views_aws(self):
        """Test that materialized views are refreshed."""
        manifest_dict = {
            "assembly_id": "12345",
            "billing_period_start_datetime": DateHelper().today,
            "num_total_files": 2,
            "provider_uuid": self.aws_provider_uuid,
            "task": "170653c0-3e66-4b7e-a764-336496d7ca5a",
        }

        with ReportManifestDBAccessor() as manifest_accessor:
            manifest = manifest_accessor.add(**manifest_dict)
            manifest.save()

        refresh_materialized_views(self.schema, Provider.PROVIDER_AWS, manifest_id=manifest.id)

        views_to_check = [view for view in AWS_MATERIALIZED_VIEWS if "Cost" in view._meta.db_table]

        with schema_context(self.schema):
            for view in views_to_check:
                self.assertNotEqual(view.objects.count(), 0)

        with ReportManifestDBAccessor() as manifest_accessor:
            manifest = manifest_accessor.get_manifest_by_id(manifest.id)
            self.assertIsNotNone(manifest.manifest_completed_datetime)

    def test_refresh_materialized_views_azure(self):
        """Test that materialized views are refreshed."""
        manifest_dict = {
            "assembly_id": "12345",
            "billing_period_start_datetime": DateHelper().today,
            "num_total_files": 2,
            "provider_uuid": self.aws_provider_uuid,
            "task": "170653c0-3e66-4b7e-a764-336496d7ca5a",
        }

        with ReportManifestDBAccessor() as manifest_accessor:
            manifest = manifest_accessor.add(**manifest_dict)
            manifest.save()

        refresh_materialized_views(self.schema, Provider.PROVIDER_AZURE, manifest_id=manifest.id)

        views_to_check = [view for view in AZURE_MATERIALIZED_VIEWS if "Cost" in view._meta.db_table]

        with schema_context(self.schema):
            for view in views_to_check:
                self.assertNotEqual(view.objects.count(), 0)

        with ReportManifestDBAccessor() as manifest_accessor:
            manifest = manifest_accessor.get_manifest_by_id(manifest.id)
            self.assertIsNotNone(manifest.manifest_completed_datetime)

    def test_refresh_materialized_views_ocp(self):
        """Test that materialized views are refreshed."""
        manifest_dict = {
            "assembly_id": "12345",
            "billing_period_start_datetime": DateHelper().today,
            "num_total_files": 2,
            "provider_uuid": self.aws_provider_uuid,
            "task": "170653c0-3e66-4b7e-a764-336496d7ca5a",
        }

        with ReportManifestDBAccessor() as manifest_accessor:
            manifest = manifest_accessor.add(**manifest_dict)
            manifest.save()

        refresh_materialized_views(self.schema, Provider.PROVIDER_OCP, manifest_id=manifest.id)

        views_to_check = [view for view in OCP_MATERIALIZED_VIEWS if "Cost" in view._meta.db_table]

        with schema_context(self.schema):
            for view in views_to_check:
                self.assertNotEqual(view.objects.count(), 0)

        with ReportManifestDBAccessor() as manifest_accessor:
            manifest = manifest_accessor.get_manifest_by_id(manifest.id)
            self.assertIsNotNone(manifest.manifest_completed_datetime)

    @patch("masu.processor.tasks.connection")
    def test_vacuum_schema(self, mock_conn):
        """Test that the vacuum schema task runs."""
        logging.disable(logging.NOTSET)
        mock_conn.cursor.return_value.__enter__.return_value.fetchall.return_value = [("table",)]
        expected = "INFO:masu.processor.tasks:VACUUM ANALYZE acct10001.table"
        with self.assertLogs("masu.processor.tasks", level="INFO") as logger:
            vacuum_schema(self.schema)
            self.assertIn(expected, logger.output)

    @patch("masu.processor.tasks.connection")
    def test_autovacuum_tune_schema_default_table(self, mock_conn):
        """Test that the autovacuum tuning runs."""
        logging.disable(logging.NOTSET)

        # Make sure that the AUTOVACUUM_TUNING environment variable is unset!
        if "AUTOVACUUM_TUNING" in os.environ:
            del os.environ["AUTOVACUUM_TUNING"]

        mock_conn.cursor.return_value.__enter__.return_value.fetchall.return_value = [("cost_model", 20000000, {})]
        expected = (
            "INFO:masu.processor.tasks:ALTER TABLE acct10001.cost_model set (autovacuum_vacuum_scale_factor = 0.01);"
        )
        with self.assertLogs("masu.processor.tasks", level="INFO") as logger:
            autovacuum_tune_schema(self.schema)
            self.assertIn(expected, logger.output)

        mock_conn.cursor.return_value.__enter__.return_value.fetchall.return_value = [("cost_model", 2000000, {})]
        expected = (
            "INFO:masu.processor.tasks:ALTER TABLE acct10001.cost_model set (autovacuum_vacuum_scale_factor = 0.02);"
        )
        with self.assertLogs("masu.processor.tasks", level="INFO") as logger:
            autovacuum_tune_schema(self.schema)
            self.assertIn(expected, logger.output)

        mock_conn.cursor.return_value.__enter__.return_value.fetchall.return_value = [("cost_model", 200000, {})]
        expected = (
            "INFO:masu.processor.tasks:ALTER TABLE acct10001.cost_model set (autovacuum_vacuum_scale_factor = 0.05);"
        )
        with self.assertLogs("masu.processor.tasks", level="INFO") as logger:
            autovacuum_tune_schema(self.schema)
            self.assertIn(expected, logger.output)

        mock_conn.cursor.return_value.__enter__.return_value.fetchall.return_value = [
            ("cost_model", 200000, {"autovacuum_vacuum_scale_factor": Decimal("0.05")})
        ]
        expected = "INFO:masu.processor.tasks:Altered autovacuum_vacuum_scale_factor on 0 tables"
        with self.assertLogs("masu.processor.tasks", level="INFO") as logger:
            autovacuum_tune_schema(self.schema)
            self.assertIn(expected, logger.output)

        mock_conn.cursor.return_value.__enter__.return_value.fetchall.return_value = [
            ("cost_model", 20000, {"autovacuum_vacuum_scale_factor": Decimal("0.02")})
        ]
        expected = "INFO:masu.processor.tasks:ALTER TABLE acct10001.cost_model reset (autovacuum_vacuum_scale_factor);"
        with self.assertLogs("masu.processor.tasks", level="INFO") as logger:
            autovacuum_tune_schema(self.schema)
            self.assertIn(expected, logger.output)

    @patch("masu.processor.tasks.connection")
    def test_autovacuum_tune_schema_custom_table(self, mock_conn):
        """Test that the autovacuum tuning runs."""
        logging.disable(logging.NOTSET)
        scale_table = [(10000000, "0.0001"), (1000000, "0.004"), (100000, "0.011")]
        os.environ["AUTOVACUUM_TUNING"] = json.dumps(scale_table)

        mock_conn.cursor.return_value.__enter__.return_value.fetchall.return_value = [("cost_model", 20000000, {})]
        expected = (
            "INFO:masu.processor.tasks:ALTER TABLE acct10001.cost_model set (autovacuum_vacuum_scale_factor = 0.0001);"
        )
        with self.assertLogs("masu.processor.tasks", level="INFO") as logger:
            autovacuum_tune_schema(self.schema)
            self.assertIn(expected, logger.output)

        mock_conn.cursor.return_value.__enter__.return_value.fetchall.return_value = [("cost_model", 2000000, {})]
        expected = (
            "INFO:masu.processor.tasks:ALTER TABLE acct10001.cost_model set (autovacuum_vacuum_scale_factor = 0.004);"
        )
        with self.assertLogs("masu.processor.tasks", level="INFO") as logger:
            autovacuum_tune_schema(self.schema)
            self.assertIn(expected, logger.output)

        mock_conn.cursor.return_value.__enter__.return_value.fetchall.return_value = [("cost_model", 200000, {})]
        expected = (
            "INFO:masu.processor.tasks:ALTER TABLE acct10001.cost_model set (autovacuum_vacuum_scale_factor = 0.011);"
        )
        with self.assertLogs("masu.processor.tasks", level="INFO") as logger:
            autovacuum_tune_schema(self.schema)
            self.assertIn(expected, logger.output)

        mock_conn.cursor.return_value.__enter__.return_value.fetchall.return_value = [
            ("cost_model", 200000, {"autovacuum_vacuum_scale_factor": Decimal("0.011")})
        ]
        expected = "INFO:masu.processor.tasks:Altered autovacuum_vacuum_scale_factor on 0 tables"
        with self.assertLogs("masu.processor.tasks", level="INFO") as logger:
            autovacuum_tune_schema(self.schema)
            self.assertIn(expected, logger.output)

        mock_conn.cursor.return_value.__enter__.return_value.fetchall.return_value = [
            ("cost_model", 20000, {"autovacuum_vacuum_scale_factor": Decimal("0.004")})
        ]
        expected = "INFO:masu.processor.tasks:ALTER TABLE acct10001.cost_model reset (autovacuum_vacuum_scale_factor);"
        with self.assertLogs("masu.processor.tasks", level="INFO") as logger:
            autovacuum_tune_schema(self.schema)
            self.assertIn(expected, logger.output)

        del os.environ["AUTOVACUUM_TUNING"]

    @patch("masu.processor.tasks.connection")
    def test_autovacuum_tune_schema_manual_setting(self, mock_conn):
        """Test that the autovacuum tuning runs."""
        logging.disable(logging.NOTSET)

        # Make sure that the AUTOVACUUM_TUNING environment variable is unset!
        if "AUTOVACUUM_TUNING" in os.environ:
            del os.environ["AUTOVACUUM_TUNING"]

        mock_conn.cursor.return_value.__enter__.return_value.fetchall.return_value = [
            ("cost_model", 200000, {"autovacuum_vacuum_scale_factor": Decimal("0.04")})
        ]
        expected = "INFO:masu.processor.tasks:Altered autovacuum_vacuum_scale_factor on 0 tables"
        with self.assertLogs("masu.processor.tasks", level="INFO") as logger:
            autovacuum_tune_schema(self.schema)
            self.assertIn(expected, logger.output)

        mock_conn.cursor.return_value.__enter__.return_value.fetchall.return_value = [
            ("cost_model", 200000, {"autovacuum_vacuum_scale_factor": Decimal("0.06")})
        ]
        expected = (
            "INFO:masu.processor.tasks:ALTER TABLE acct10001.cost_model set (autovacuum_vacuum_scale_factor = 0.05);"
        )
        with self.assertLogs("masu.processor.tasks", level="INFO") as logger:
            autovacuum_tune_schema(self.schema)
            self.assertIn(expected, logger.output)

    @patch("masu.processor.tasks.connection")
    def test_autovacuum_tune_schema_invalid_setting(self, mock_conn):
        """Test that the autovacuum tuning runs."""
        logging.disable(logging.NOTSET)

        # Make sure that the AUTOVACUUM_TUNING environment variable is unset!
        if "AUTOVACUUM_TUNING" in os.environ:
            del os.environ["AUTOVACUUM_TUNING"]

        # This invalid setting should be treated as though there was no setting
        mock_conn.cursor.return_value.__enter__.return_value.fetchall.return_value = [
            ("cost_model", 20000000, {"autovacuum_vacuum_scale_factor": ""})
        ]
        expected = (
            "INFO:masu.processor.tasks:ALTER TABLE acct10001.cost_model set (autovacuum_vacuum_scale_factor = 0.01);"
        )
        with self.assertLogs("masu.processor.tasks", level="INFO") as logger:
            autovacuum_tune_schema(self.schema)
            self.assertIn(expected, logger.output)

    def test_autovacuum_tune_schedule(self):
        vh = next(iter(koku_celery.app.conf.beat_schedule["vacuum-schemas"]["schedule"].hour))
        avh = next(iter(koku_celery.app.conf.beat_schedule["autovacuum-tune-schemas"]["schedule"].hour))
        self.assertTrue(avh == (23 if vh == 0 else (vh - 1)))

    def test_record_all_manifest_files(self):
        """Test that file list is saved in ReportStatsDBAccessor."""
        files_list = ["file1.csv", "file2.csv", "file3.csv"]
        manifest_id = 1

        record_all_manifest_files(manifest_id, files_list)

        for report_file in files_list:
            CostUsageReportStatus.objects.filter(report_name=report_file).exists()

    def test_record_all_manifest_files_concurrent_writes(self):
        """Test that file list is saved in ReportStatsDBAccessor race condition."""
        files_list = ["file1.csv", "file2.csv", "file3.csv"]
        manifest_id = 1

        record_all_manifest_files(manifest_id, files_list)
        with patch.object(ReportStatsDBAccessor, "does_db_entry_exist", return_value=False):
            with patch.object(ReportStatsDBAccessor, "add", side_effect=IntegrityError):
                record_all_manifest_files(manifest_id, files_list)

<<<<<<< HEAD
        self.assertFalse(mock_updater.called)
        self.assertEqual(mock_updater.call_count, 0)


class TestRemoveStaleTenants(MasuTestCase):
    @patch("masu.processor.tasks.connection")
    def test_remove_stale_tenant(self, mock_conn):
        """Test the removal of stale tenants that are older than two weeks"""
        # record = Customer.objects.get(schema_name=schema_name)
        # print(record)
        # record.update(date_create=older_date_variable)
        # with tenant_context(self.tenant):
        remove_stale_tenants(self)
=======
        for report_file in files_list:
            CostUsageReportStatus.objects.filter(report_name=report_file).exists()
>>>>>>> f0eaca20
<|MERGE_RESOLUTION|>--- conflicted
+++ resolved
@@ -1207,9 +1207,8 @@
             with patch.object(ReportStatsDBAccessor, "add", side_effect=IntegrityError):
                 record_all_manifest_files(manifest_id, files_list)
 
-<<<<<<< HEAD
-        self.assertFalse(mock_updater.called)
-        self.assertEqual(mock_updater.call_count, 0)
+        for report_file in files_list:
+            CostUsageReportStatus.objects.filter(report_name=report_file).exists()
 
 
 class TestRemoveStaleTenants(MasuTestCase):
@@ -1220,8 +1219,4 @@
         # print(record)
         # record.update(date_create=older_date_variable)
         # with tenant_context(self.tenant):
-        remove_stale_tenants(self)
-=======
-        for report_file in files_list:
-            CostUsageReportStatus.objects.filter(report_name=report_file).exists()
->>>>>>> f0eaca20
+        remove_stale_tenants(self)