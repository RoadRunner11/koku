#
# Copyright 2018 Red Hat, Inc.
#
# This program is free software: you can redistribute it and/or modify
# it under the terms of the GNU Affero General Public License as
# published by the Free Software Foundation, either version 3 of the
# License, or (at your option) any later version.
#
# This program is distributed in the hope that it will be useful,
# but WITHOUT ANY WARRANTY; without even the implied warranty of
# MERCHANTABILITY or FITNESS FOR A PARTICULAR PURPOSE.  See the
# GNU Affero General Public License for more details.
#
# You should have received a copy of the GNU Affero General Public License
# along with this program.  If not, see <https://www.gnu.org/licenses/>.
#
"""Asynchronous tasks."""
import datetime
import json
import os
from decimal import Decimal
from decimal import InvalidOperation

from celery import chain
from celery.utils.log import get_task_logger
from dateutil import parser
from django.db import connection
from django.db import transaction
from tenant_schemas.utils import schema_context

import masu.prometheus_stats as worker_stats
from api.provider.models import Provider
from api.utils import DateHelper
from koku.cache import invalidate_view_cache_for_tenant_and_source_type
from koku.celery import app
from masu.config import Config
from masu.database.report_manifest_db_accessor import ReportManifestDBAccessor
from masu.database.report_stats_db_accessor import ReportStatsDBAccessor
from masu.external.accounts_accessor import AccountsAccessor
from masu.external.accounts_accessor import AccountsAccessorError
from masu.external.date_accessor import DateAccessor
from masu.processor._tasks.download import _get_report_files
from masu.processor._tasks.download import _get_report_manifest
from masu.processor._tasks.process import _process_report_file
from masu.processor._tasks.remove_expired import _remove_expired_data
from masu.processor.cost_model_cost_updater import CostModelCostUpdater
from masu.processor.report_processor import ReportProcessorDBError
from masu.processor.report_processor import ReportProcessorError
from masu.processor.report_summary_updater import ReportSummaryUpdater
from masu.processor.worker_cache import WorkerCache
from reporting.models import AWS_MATERIALIZED_VIEWS
from reporting.models import AZURE_MATERIALIZED_VIEWS
from reporting.models import OCP_MATERIALIZED_VIEWS

LOG = get_task_logger(__name__)


<<<<<<< HEAD
def record_all_manifest_files(manifest_id, report_files):
    """Store all report file names for manifest ID."""
    for report in report_files:
        with ReportStatsDBAccessor(report, manifest_id):
            LOG.debug(f"Logging {report} for manifest ID: {manifest_id}")


def record_report_status(manifest_id, file_name):
    """
    Creates initial report status database entry for new report files.

    If a report has already been downloaded from the ingress service
    there is a chance that processing has already been complete.  The
    function returns the last completed date time to determine if the
    report processing should continue in extract_payload.

    Args:
        manifest_id (Integer): Manifest Identifier.
        file_name (String): Report file name

    Returns:
        DateTime - Last completed date time for a given report file.

    """
    already_processed = False
    with ReportStatsDBAccessor(file_name, manifest_id) as db_accessor:
        already_processed = db_accessor.get_last_completed_datetime()
        if already_processed:
            LOG.info(f"Report {file_name} has already been processed.")
        else:
            LOG.info(f"Recording stats entry for {file_name}")
    return already_processed


@app.task(name="masu.processor.tasks.get_report_manifest", queue_name="download", bind=True)
def get_report_manifest(
    self, customer_name, authentication, billing_source, provider_type, schema_name, provider_uuid, report_month
):
    month = report_month
    if isinstance(report_month, str):
        month = parser.parse(report_month)
    cache_key = f"{provider_uuid}:{month}"

    manifest = _get_report_manifest(
        self, customer_name, authentication, billing_source, provider_type, provider_uuid, month, cache_key
    )

    if manifest:
        LOG.info("Saving all manifest file names.")
        record_all_manifest_files(
            manifest["manifest_id"], [report.get("local_file") for report in manifest.get("files", [])]
        )

    LOG.info(f"Found Manifests: {str(manifest)}")
    report_files = manifest.get("files", [])
    for report_file_dict in report_files:
        local_file = report_file_dict.get("local_file")
        report_file = report_file_dict.get("key")
        if not record_report_status(manifest["manifest_id"], local_file):
            report_context = manifest.copy()
            report_context["current_file"] = report_file

            get_report_files.delay(
                customer_name,
                authentication,
                billing_source,
                provider_type,
                schema_name,
                provider_uuid,
                report_month,
                report_context,
            )
        else:
            LOG.info(f"{local_file} was already processed")
    return manifest


# pylint: disable=too-many-locals
=======
>>>>>>> ec15e16e
@app.task(name="masu.processor.tasks.get_report_files", queue_name="download", bind=True)
def get_report_files(
    self,
    customer_name,
    authentication,
    billing_source,
    provider_type,
    schema_name,
    provider_uuid,
    report_month,
    report_context,
):
    """
    Task to download a Report and process the report.

    FIXME: A 2 hour timeout is arbitrarily set for in progress processing requests.
    Once we know a realistic processing time for the largest CUR file in production
    this value can be adjusted or made configurable.

    Args:
        customer_name     (String): Name of the customer owning the cost usage report.
        authentication    (String): Credential needed to access cost usage report
                                    in the backend provider.
        billing_source    (String): Location of the cost usage report in the backend provider.
        provider_type     (String): Koku defined provider type string.  Example: Amazon = 'AWS'
        schema_name       (String): Name of the DB schema

    Returns:
        None

    """
    worker_stats.GET_REPORT_ATTEMPTS_COUNTER.labels(provider_type=provider_type).inc()
    month = report_month
    if isinstance(report_month, str):
        month = parser.parse(report_month)

    cache_key = f"{provider_uuid}:{month}"
    report_dict = _get_report_files(
        self,
        customer_name,
        authentication,
        billing_source,
        provider_type,
        provider_uuid,
        month,
        cache_key,
        report_context,
    )

    stmt = (
        f"Reports to be processed:\n"
        f" schema_name: {customer_name}\n"
        f" provider: {provider_type}\n"
        f" provider_uuid: {provider_uuid}\n"
    )
    if report_dict:
        stmt += " file: " + str(report_dict["file"]) + "\n"
        LOG.info(stmt[:-1])
    else:
        return None

    with transaction.atomic():
        try:
            manifest_id = report_dict.get("manifest_id")
            file_name = os.path.basename(report_dict.get("file"))
            with ReportStatsDBAccessor(file_name, manifest_id) as stats:
                started_date = stats.get_last_started_datetime()
                completed_date = stats.get_last_completed_datetime()

            # Skip processing if already in progress.
            if started_date and not completed_date:
                expired_start_date = started_date + datetime.timedelta(hours=Config.REPORT_PROCESSING_TIMEOUT_HOURS)
                if DateAccessor().today_with_timezone("UTC") < expired_start_date:
                    LOG.info(
                        "Skipping processing task for %s since it was started at: %s.", file_name, str(started_date)
                    )
                    return None

            stmt = (
                f"Processing starting:\n"
                f" schema_name: {customer_name}\n"
                f" provider: {provider_type}\n"
                f" provider_uuid: {provider_uuid}\n"
                f' file: {report_dict.get("file")}'
            )
            LOG.info(stmt)
            worker_stats.PROCESS_REPORT_ATTEMPTS_COUNTER.labels(provider_type=provider_type).inc()
            _process_report_file(schema_name, provider_type, provider_uuid, report_dict)

            report_meta = {
                "schema_name": schema_name,
                "provider_type": provider_type,
                "provider_uuid": provider_uuid,
                "manifest_id": report_dict.get("manifest_id"),
            }

        except (ReportProcessorError, ReportProcessorDBError) as processing_error:
            worker_stats.PROCESS_REPORT_ERROR_COUNTER.labels(provider_type=provider_type).inc()
            LOG.error(str(processing_error))
            WorkerCache().remove_task_from_cache(cache_key)
            raise processing_error

    WorkerCache().remove_task_from_cache(cache_key)

    with ReportManifestDBAccessor() as manifest_accesor:
        if manifest_accesor.manifest_ready_for_summary(manifest_id) and report_meta:
            async_id = summarize_reports.delay([report_meta])
            LOG.info(f"Check for summary celery ID: {async_id}")
    return report_meta


@app.task(name="masu.processor.tasks.remove_expired_data", queue_name="remove_expired")
def remove_expired_data(schema_name, provider, simulate, provider_uuid=None, line_items_only=False):
    """
    Remove expired report data.

    Args:
        schema_name (String) db schema name
        provider    (String) provider type
        simulate    (Boolean) Simulate report data removal

    Returns:
        None

    """
    stmt = (
        f"remove_expired_data called with args:\n"
        f" schema_name: {schema_name},\n"
        f" provider: {provider},\n"
        f" simulate: {simulate},\n"
        f" provider_uuid: {provider_uuid},\n",
        f" line_items_only: {line_items_only}",
    )
    LOG.info(stmt)
    _remove_expired_data(schema_name, provider, simulate, provider_uuid, line_items_only)
    refresh_materialized_views.delay(schema_name, provider)


@app.task(name="masu.processor.tasks.summarize_reports", queue_name="process")
def summarize_reports(reports_to_summarize):
    """
    Summarize reports returned from line summary task.

    Args:
        reports_to_summarize (list) list of reports to process

    Returns:
        None

    """
    for report in reports_to_summarize:
        # For day-to-day summarization we choose a small window to
        # cover new data from a window of days.
        # This saves us from re-summarizing unchanged data and cuts down
        # on processing time. There are override mechanisms in the
        # Updater classes for when full-month summarization is
        # required.
        start_date = DateAccessor().today() - datetime.timedelta(days=2)
        start_date = start_date.strftime("%Y-%m-%d")
        end_date = DateAccessor().today().strftime("%Y-%m-%d")
        LOG.info("report to summarize: %s", str(report))
        update_summary_tables.delay(
            report.get("schema_name"),
            report.get("provider_type"),
            report.get("provider_uuid"),
            start_date=start_date,
            end_date=end_date,
            manifest_id=report.get("manifest_id"),
        )


@app.task(name="masu.processor.tasks.update_summary_tables", queue_name="reporting")
def update_summary_tables(schema_name, provider, provider_uuid, start_date, end_date=None, manifest_id=None):
    """Populate the summary tables for reporting.

    Args:
        schema_name (str) The DB schema name.
        provider    (str) The provider type.
        provider_uuid (str) The provider uuid.
        report_dict (dict) The report data dict from previous task.
        start_date  (str) The date to start populating the table.
        end_date    (str) The date to end on.

    Returns
        None

    """
    worker_stats.REPORT_SUMMARY_ATTEMPTS_COUNTER.labels(provider_type=provider).inc()

    stmt = (
        f"update_summary_tables called with args:\n"
        f" schema_name: {schema_name},\n"
        f" provider: {provider},\n"
        f" start_date: {start_date},\n"
        f" end_date: {end_date},\n"
        f" manifest_id: {manifest_id}"
    )
    LOG.info(stmt)

    updater = ReportSummaryUpdater(schema_name, provider_uuid, manifest_id)

    start_date, end_date = updater.update_daily_tables(start_date, end_date)
    updater.update_summary_tables(start_date, end_date)

    if provider_uuid:
        dh = DateHelper(utc=True)
        prev_month_last_day = dh.last_month_end
        start_date_obj = datetime.datetime.strptime(start_date, "%Y-%m-%d")
        prev_month_last_day = prev_month_last_day.replace(tzinfo=None)
        prev_month_last_day = prev_month_last_day.replace(microsecond=0, second=0, minute=0, hour=0, day=1)
        if manifest_id and (start_date_obj <= prev_month_last_day):
            # We want make sure that the manifest_id is not none, because
            # we only want to call the delete line items after the summarize_reports
            # task above
            simulate = False
            line_items_only = True
            chain(
                update_cost_model_costs.s(schema_name, provider_uuid, start_date, end_date),
                refresh_materialized_views.si(schema_name, provider, manifest_id),
                remove_expired_data.si(schema_name, provider, simulate, provider_uuid, line_items_only),
            ).apply_async()
        else:
            chain(
                update_cost_model_costs.s(schema_name, provider_uuid, start_date, end_date),
                refresh_materialized_views.si(schema_name, provider, manifest_id),
            ).apply_async()
    else:
        refresh_materialized_views.delay(schema_name, provider, manifest_id)


@app.task(name="masu.processor.tasks.update_all_summary_tables", queue_name="reporting")
def update_all_summary_tables(start_date, end_date=None):
    """Populate all the summary tables for reporting.

    Args:
        start_date  (str) The date to start populating the table.
        end_date    (str) The date to end on.

    Returns
        None

    """
    # Get all providers for all schemas
    all_accounts = []
    try:
        all_accounts = AccountsAccessor().get_accounts()
        for account in all_accounts:
            log_statement = (
                f"Gathering data for for\n"
                f' schema_name: {account.get("schema_name")}\n'
                f' provider: {account.get("provider_type")}\n'
                f' account (provider uuid): {account.get("provider_uuid")}'
            )
            LOG.info(log_statement)
            schema_name = account.get("schema_name")
            provider = account.get("provider_type")
            provider_uuid = account.get("provider_uuid")
            update_summary_tables.delay(schema_name, provider, provider_uuid, str(start_date), end_date)
    except AccountsAccessorError as error:
        LOG.error("Unable to get accounts. Error: %s", str(error))


@app.task(name="masu.processor.tasks.update_cost_model_costs", queue_name="reporting")
def update_cost_model_costs(schema_name, provider_uuid, start_date=None, end_date=None):
    """Update usage charge information.

    Args:
        schema_name (str) The DB schema name.
        provider_uuid (str) The provider uuid.
        start_date (str, Optional) - Start date of range to update derived cost.
        end_date (str, Optional) - End date of range to update derived cost.

    Returns
        None

    """
    worker_stats.COST_MODEL_COST_UPDATE_ATTEMPTS_COUNTER.inc()

    stmt = (
        f"update_cost_model_costs called with args:\n"
        f" schema_name: {schema_name},\n"
        f" provider_uuid: {provider_uuid}"
    )
    LOG.info(stmt)

    updater = CostModelCostUpdater(schema_name, provider_uuid)
    if updater:
        updater.update_cost_model_costs(start_date, end_date)


@app.task(name="masu.processor.tasks.refresh_materialized_views", queue_name="reporting")
def refresh_materialized_views(schema_name, provider_type, manifest_id=None):
    """Refresh the database's materialized views for reporting."""
    materialized_views = ()
    if provider_type in (Provider.PROVIDER_AWS, Provider.PROVIDER_AWS_LOCAL):
        materialized_views = AWS_MATERIALIZED_VIEWS
    elif provider_type in (Provider.PROVIDER_OCP):
        materialized_views = OCP_MATERIALIZED_VIEWS
    elif provider_type in (Provider.PROVIDER_AZURE, Provider.PROVIDER_AZURE_LOCAL):
        materialized_views = AZURE_MATERIALIZED_VIEWS
    with schema_context(schema_name):
        for view in materialized_views:
            table_name = view._meta.db_table
            with connection.cursor() as cursor:
                cursor.execute(f"REFRESH MATERIALIZED VIEW CONCURRENTLY {table_name}")
                LOG.info(f"Refreshed {table_name}.")

    invalidate_view_cache_for_tenant_and_source_type(schema_name, provider_type)

    if manifest_id:
        # Processing for this monifest should be complete after this step
        with ReportManifestDBAccessor() as manifest_accessor:
            manifest = manifest_accessor.get_manifest_by_id(manifest_id)
            manifest_accessor.mark_manifest_as_completed(manifest)


@app.task(name="masu.processor.tasks.vacuum_schema", queue_name="reporting")
def vacuum_schema(schema_name):
    """Vacuum the reporting tables in the specified schema."""
    table_sql = """
        SELECT table_name
        FROM information_schema.tables
        WHERE table_schema = %s
            AND table_name like 'reporting_%%'
            AND table_type != 'VIEW'
    """

    with schema_context(schema_name):
        with connection.cursor() as cursor:
            cursor.execute(table_sql, [schema_name])
            tables = cursor.fetchall()
            tables = [table[0] for table in tables]
            for table in tables:
                sql = f"VACUUM ANALYZE {schema_name}.{table}"
                cursor.execute(sql)
                LOG.info(sql)
                LOG.info(cursor.statusmessage)


# The autovacuum settings should be tuned over time to account for a table's records
# growing or shrinking. Based on the number of live tuples recorded from the latest
# statistics run, the autovacuum_vacuum_scale_factor will be adjusted up or down.
# More table rows will adjust the factor downward which should cause the autovacuum
# process to run more frequently on those tables. The effect should be that the
# process runs more frequently, but has less to do so it should overall be faster and
# more efficient.
# At this time, no table parameter will be lowered past the known production engine
# setting of 0.2 by default. However this function's settings can be overridden via the
# AUTOVACUUM_TUNING environment variable. See below.
@app.task(name="masu.processor.tasks.autovacuum_tune_schema", queue_name="reporting")  # noqa: C901
def autovacuum_tune_schema(schema_name):
    """Set the autovacuum table settings based on table size for the specified schema."""
    table_sql = """
SELECT s.relname as "table_name",
       s.n_live_tup,
       coalesce(table_options.options, '{}'::jsonb) as "options"
  FROM pg_stat_user_tables s
  LEFT
  JOIN (
         select oid,
                jsonb_object_agg(split_part(option, '=', 1), split_part(option, '=', 2)) as options
           from (
                  select oid,
                         unnest(reloptions) as "option"
                    from pg_class
                   where reloptions is not null
                ) table_options_raw
          where option ~ '^autovacuum_vacuum_scale_factor'
          group
             by oid
       ) as table_options
    ON table_options.oid = s.relid
 WHERE s.schemaname = %s
 ORDER
    BY s.n_live_tup desc;
"""

    # initialize settings
    scale_table = [(10000000, Decimal("0.01")), (1000000, Decimal("0.02")), (100000, Decimal("0.05"))]
    alter_count = 0
    no_scale = Decimal("100")
    zero = Decimal("0")
    reset = Decimal("-1")
    scale_factor = zero

    # override with environment
    # This environment variable's data will be a JSON string in the form of:
    # [[threshold, scale], ...]
    # Where:
    #     threshold is a integer number representing the approximate number of rows (tuples)
    #     scale is the autovacuum_vacuum_scale_factor value (deimal number as string. ex "0.05")
    #     See: https://www.postgresql.org/docs/10/runtime-config-autovacuum.html
    #          https://www.2ndquadrant.com/en/blog/autovacuum-tuning-basics/
    autovacuum_settings = json.loads(os.environ.get("AUTOVACUUM_TUNING", "[]"))
    if autovacuum_settings:
        scale_table = [[int(e[0]), Decimal(str(e[1]))] for e in autovacuum_settings]

    scale_table.sort(key=lambda e: e[0], reverse=True)

    # Execute the scale based on table analyzsis
    with schema_context(schema_name):
        with connection.cursor() as cursor:
            cursor.execute(table_sql, [schema_name])
            tables = cursor.fetchall()

            for table in tables:
                scale_factor = zero
                table_name, n_live_tup, table_options = table
                try:
                    table_scale_option = Decimal(table_options.get("autovacuum_vacuum_scale_factor", no_scale))
                except InvalidOperation:
                    table_scale_option = no_scale

                for threshold, scale in scale_table:
                    if n_live_tup >= threshold:
                        scale_factor = scale
                        break

                # If current scale factor is the same as the table setting, then do nothing
                # Reset if table tuples have changed
                if scale_factor > zero and table_scale_option <= scale:
                    continue
                elif scale_factor == zero and "autovacuum_vacuum_scale_factor" in table_options:
                    scale_factor = reset

                # Determine if we adjust downward or upward due to the threshold found.
                if scale_factor > zero:
                    value = [scale_factor]
                    sql = f"""ALTER TABLE {schema_name}.{table_name} set (autovacuum_vacuum_scale_factor = %s);"""
                    sql_log = (sql % str(scale_factor)).replace("'", "")
                elif scale_factor < zero:
                    value = None
                    sql = f"""ALTER TABLE {schema_name}.{table_name} reset (autovacuum_vacuum_scale_factor);"""
                    sql_log = sql

                # Only execute the parameter change if there is something that needs to be changed
                if scale_factor != zero:
                    alter_count += 1
                    cursor.execute(sql, value)
                    LOG.info(sql_log)
                    LOG.info(cursor.statusmessage)

    LOG.info(f"Altered autovacuum_vacuum_scale_factor on {alter_count} tables")<|MERGE_RESOLUTION|>--- conflicted
+++ resolved
@@ -55,7 +55,6 @@
 LOG = get_task_logger(__name__)
 
 
-<<<<<<< HEAD
 def record_all_manifest_files(manifest_id, report_files):
     """Store all report file names for manifest ID."""
     for report in report_files:
@@ -134,8 +133,6 @@
 
 
 # pylint: disable=too-many-locals
-=======
->>>>>>> ec15e16e
 @app.task(name="masu.processor.tasks.get_report_files", queue_name="download", bind=True)
 def get_report_files(
     self,
