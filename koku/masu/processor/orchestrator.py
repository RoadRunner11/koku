--- conflicted
+++ resolved
@@ -27,15 +27,12 @@
 from masu.external.accounts_accessor import AccountsAccessor
 from masu.external.accounts_accessor import AccountsAccessorError
 from masu.external.date_accessor import DateAccessor
-<<<<<<< HEAD
-from masu.processor.tasks import get_report_manifest
-=======
 from masu.external.report_downloader import ReportDownloader
 from masu.processor.tasks import get_report_files
 from masu.processor.tasks import record_all_manifest_files
 from masu.processor.tasks import record_report_status
->>>>>>> b9d43aed
 from masu.processor.tasks import remove_expired_data
+from masu.processor.tasks import summarize_reports
 from masu.providers.status import ProviderStatus
 
 LOG = logging.getLogger(__name__)
@@ -209,15 +206,7 @@
                         provider_uuid,
                     )
                     account["report_month"] = month
-<<<<<<< HEAD
-                    async_result = (get_report_manifest.s(**account)).apply_async()
-
-                    LOG.info(
-                        "Download queued - schema_name: %s, Task ID: %s", account.get("schema_name"), str(async_result)
-                    )
-=======
                     self.get_report_manifest(**account)
->>>>>>> b9d43aed
 
                     # update labels
                     labeler = AccountLabel(
