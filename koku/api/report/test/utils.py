#
# Copyright 2020 Red Hat, Inc.
#
# This program is free software: you can redistribute it and/or modify
# it under the terms of the GNU Affero General Public License as
# published by the Free Software Foundation, either version 3 of the
# License, or (at your option) any later version.
#
# This program is distributed in the hope that it will be useful,
# but WITHOUT ANY WARRANTY; without even the implied warranty of
# MERCHANTABILITY or FITNESS FOR A PARTICULAR PURPOSE.  See the
# GNU Affero General Public License for more details.
#
# You should have received a copy of the GNU Affero General Public License
# along with this program.  If not, see <https://www.gnu.org/licenses/>.
#
"""Test utilities."""
import logging
import os
import pkgutil
import shutil
from unittest.mock import patch

from dateutil.relativedelta import relativedelta
from django.conf import settings
from django.test.utils import override_settings
from jinja2 import Template
from model_bakery import baker
from nise.__main__ import run
from tenant_schemas.utils import schema_context

from api.models import Provider
from api.provider.models import ProviderBillingSource
from api.utils import DateHelper
from masu.config import Config
from masu.processor.report_processor import ReportProcessor
from masu.processor.tasks import refresh_materialized_views
from masu.processor.tasks import update_cost_model_costs
from masu.processor.tasks import update_summary_tables

LOG = logging.getLogger(__name__)


class NiseDataLoader:
    """Loads nise generated test data for different source types."""

    def __init__(self, schema, num_days=4):
        """Initialize the data loader."""
        self.dh = DateHelper()
        self.schema = schema
        self.nise_data_path = Config.TMP_DIR
        if not os.path.exists(self.nise_data_path):
            os.makedirs(self.nise_data_path)
        self.dates = self.get_test_data_dates(num_days)

    def get_test_data_dates(self, num_days):
        """Return a list of tuples with dates for nise data."""
        end_date = self.dh.today
        if end_date.day == 1:
            end_date += relativedelta(days=1)
        n_days_ago = self.dh.n_days_ago(end_date, num_days)
        start_date = n_days_ago
        if self.dh.this_month_start > n_days_ago:
            start_date = self.dh.this_month_start

        prev_month_start = start_date - relativedelta(months=1)
        prev_month_end = end_date - relativedelta(months=1)

        test_dates = [
            (prev_month_start, prev_month_end, self.dh.last_month_start),
            (start_date, end_date, self.dh.this_month_start),
        ]
        return test_dates

    def prepare_template(self, provider_type, static_data_file):
        """Prepare the Jinja template for static data."""
        static_data = pkgutil.get_data("api.report.test", static_data_file)
        template = Template(static_data.decode("utf8"))
        static_data_path = f"/tmp/{provider_type}_static_data.yml"
        return template, static_data_path

    def build_report_path(self, provider_type, bill_date, base_path):
        """Build a path to report files."""
        this_month_str = bill_date.strftime("%Y%m%d")
        next_month = bill_date + relativedelta(months=1)
        if provider_type in (Provider.PROVIDER_AZURE, Provider.PROVIDER_AZURE_LOCAL):
            next_month = next_month - relativedelta(days=1)
        next_month_str = next_month.strftime("%Y%m%d")
        return f"{base_path}/{this_month_str}-{next_month_str}"

    def process_report(self, report, compression, provider_type, provider, manifest):
        """Run the report processor on a report."""
        status = baker.make("CostUsageReportStatus", manifest=manifest, report_name=report)
        status.last_started_datetime = self.dh.now
        ReportProcessor(self.schema, report, compression, provider_type, provider.uuid, manifest.id).process()
        status.last_completed_datetime = self.dh.now
        status.save()

    def load_openshift_data(self, customer, static_data_file, cluster_id):
        """Load OpenShift data into the database."""
        provider_type = Provider.PROVIDER_OCP
        credentials = {"cluster_id": cluster_id}
        with override_settings(AUTO_DATA_INGEST=False):
            ocp_billing_source, _ = ProviderBillingSource.objects.get_or_create(data_source={})
            provider = baker.make(
                "Provider",
                type=provider_type,
                authentication__credentials=credentials,
                billing_source=ocp_billing_source,
                customer=customer,
            )
        template, static_data_path = self.prepare_template(provider_type, static_data_file)
        options = {
            "static_report_file": static_data_path,
            "insights_upload": self.nise_data_path,
            "ocp_cluster_id": cluster_id,
            "days_per_month": 4,
            "log_level": 3,
        }
        base_path = f"{self.nise_data_path}/{cluster_id}"

        for start_date, end_date, bill_date in self.dates:
            manifest = baker.make(
                "CostUsageReportManifest",
                _fill_optional=True,
                provider=provider,
                billing_period_start_datetime=bill_date,
                num_total_files=3,
            )
            with open(static_data_path, "w") as f:
                f.write(template.render(start_date=start_date, end_date=end_date))

            run(provider_type.lower(), options)

            report_path = self.build_report_path(provider_type, bill_date, base_path)
            try:
                for report in os.scandir(report_path):
                    shutil.move(report.path, f"{base_path}/{report.name}")
            except IOError as exc:
                LOG.error(exc)

            for report in [f.path for f in os.scandir(base_path)]:
                if os.path.isdir(report):
                    continue
                elif "manifest" in report.lower():
                    continue
                self.process_report(report, "PLAIN", provider_type, provider, manifest)
            with patch("masu.processor.tasks.chain"):
                update_summary_tables(
                    self.schema, provider_type, provider.uuid, start_date, end_date, manifest_id=manifest.id
                )
            del options["start_date"]
            del options["end_date"]

        update_cost_model_costs(self.schema, provider.uuid, self.dh.last_month_start, self.dh.today)
        refresh_materialized_views(self.schema, provider_type)
        shutil.rmtree(report_path, ignore_errors=True)

<<<<<<< HEAD
    def load_aws_data(self, customer, static_data_file, account_id=None, provider_resource_name=None):  # noqa: C901
=======
    def load_aws_data(self, customer, static_data_file, account_id=None, role_arn=None):
>>>>>>> 26ff0686
        """Load AWS data into the database."""
        provider_type = Provider.PROVIDER_AWS_LOCAL
        if account_id is None:
            account_id = "9999999999999"
        if role_arn is None:
            role_arn = "arn:aws:iam::999999999999:role/CostManagement"
        nise_provider_type = provider_type.replace("-local", "")
        report_name = "Test"
        credentials = {"role_arn": role_arn}
        data_source = {"bucket": "test-bucket"}
        with patch.object(settings, "AUTO_DATA_INGEST", False):
            provider = baker.make(
                "Provider",
                type=provider_type,
                authentication__credentials=credentials,
                billing_source__data_source=data_source,
                customer=customer,
            )
        template, static_data_path = self.prepare_template(provider_type, static_data_file)
        options = {
            "static_report_file": static_data_path,
            "aws_report_name": report_name,
            "aws_bucket_name": self.nise_data_path,
            "days_per_month": 4,
            "log_level": 3,
        }
        base_path = f"{self.nise_data_path}/{report_name}"

        with schema_context(self.schema):
            baker.make("AWSAccountAlias", account_id=account_id, account_alias="Test Account")

        for start_date, end_date, bill_date in self.dates:
            manifest = baker.make(
                "CostUsageReportManifest",
                _fill_optional=True,
                provider=provider,
                billing_period_start_datetime=bill_date,
            )
            with open(static_data_path, "w") as f:
                f.write(template.render(start_date=start_date, end_date=end_date, account_id=account_id))

            run(nise_provider_type.lower(), options)

            report_path = self.build_report_path(provider_type, bill_date, base_path)
            try:
                for report in os.scandir(report_path):
                    if os.path.isdir(report):
                        for report in [f.path for f in os.scandir(f"{report_path}/{report.name}")]:
                            if os.path.isdir(report):
                                continue
                            elif "manifest" in report.lower():
                                continue
                            self.process_report(report, "GZIP", provider_type, provider, manifest)
            except IOError as exc:
                LOG.error(exc)

            with patch("masu.processor.tasks.chain"), patch.object(settings, "AUTO_DATA_INGEST", False):
                update_summary_tables(
                    self.schema, provider_type, provider.uuid, start_date, end_date, manifest_id=manifest.id
                )
            del options["start_date"]
            del options["end_date"]

        update_cost_model_costs(self.schema, provider.uuid, self.dh.last_month_start, self.dh.today)
        refresh_materialized_views(self.schema, provider_type)
        shutil.rmtree(base_path, ignore_errors=True)

    def load_azure_data(self, customer, static_data_file, credentials=None, data_source=None):
        """Load Azure data into the database."""
        provider_type = Provider.PROVIDER_AZURE_LOCAL
        nise_provider_type = provider_type.replace("-local", "")
        report_name = "Test"

        if credentials is None:
            credentials = {
                "subscription_id": "11111111-1111-1111-1111-11111111",
                "tenant_id": "22222222-2222-2222-2222-22222222",
                "client_id": "33333333-3333-3333-3333-33333333",
                "client_secret": "MyPassW0rd!",
            }
        if data_source is None:
            data_source = {"resource_group": "resourcegroup1", "storage_account": "storageaccount1"}

        with patch.object(settings, "AUTO_DATA_INGEST", False):
            provider = baker.make(
                "Provider",
                type=provider_type,
                authentication__credentials=credentials,
                billing_source__data_source=data_source,
                customer=customer,
            )
        template, static_data_path = self.prepare_template(provider_type, static_data_file)
        options = {
            "static_report_file": static_data_path,
            "azure_report_name": report_name,
            "azure_container_name": self.nise_data_path,
            "days_per_month": 4,
            "log_level": 3,
        }
        base_path = f"{self.nise_data_path}/{report_name}"

        for start_date, end_date, bill_date in self.dates:
            manifest = baker.make(
                "CostUsageReportManifest",
                _fill_optional=True,
                provider=provider,
                billing_period_start_datetime=bill_date,
            )
            with open(static_data_path, "w") as f:
                f.write(template.render(start_date=start_date, end_date=end_date))

            run(nise_provider_type.lower(), options)

            report_path = self.build_report_path(provider_type, bill_date, base_path)
            try:
                for report in os.scandir(report_path):
                    if os.path.isdir(report):
                        continue
                    elif "manifest" in report.name.lower():
                        continue
                    self.process_report(report, "PLAIN", provider_type, provider, manifest)
                with patch("masu.processor.tasks.chain"), patch.object(settings, "AUTO_DATA_INGEST", False):
                    update_summary_tables(
                        self.schema, provider_type, provider.uuid, start_date, end_date, manifest_id=manifest.id
                    )
            except IOError as exc:
                LOG.error(exc)

            del options["start_date"]
            del options["end_date"]

        update_cost_model_costs(self.schema, provider.uuid, self.dh.last_month_start, self.dh.today)
        refresh_materialized_views(self.schema, provider_type)
        shutil.rmtree(base_path, ignore_errors=True)<|MERGE_RESOLUTION|>--- conflicted
+++ resolved
@@ -66,11 +66,10 @@
         prev_month_start = start_date - relativedelta(months=1)
         prev_month_end = end_date - relativedelta(months=1)
 
-        test_dates = [
+        return [
             (prev_month_start, prev_month_end, self.dh.last_month_start),
             (start_date, end_date, self.dh.this_month_start),
         ]
-        return test_dates
 
     def prepare_template(self, provider_type, static_data_file):
         """Prepare the Jinja template for static data."""
@@ -156,11 +155,7 @@
         refresh_materialized_views(self.schema, provider_type)
         shutil.rmtree(report_path, ignore_errors=True)
 
-<<<<<<< HEAD
-    def load_aws_data(self, customer, static_data_file, account_id=None, provider_resource_name=None):  # noqa: C901
-=======
-    def load_aws_data(self, customer, static_data_file, account_id=None, role_arn=None):
->>>>>>> 26ff0686
+    def load_aws_data(self, customer, static_data_file, account_id=None, role_arn=None):  # noqa: C901
         """Load AWS data into the database."""
         provider_type = Provider.PROVIDER_AWS_LOCAL
         if account_id is None:
